--- conflicted
+++ resolved
@@ -6,11 +6,7 @@
 
 import numpy as np
 from docarray import BaseDoc, DocList
-<<<<<<< HEAD
-=======
-from docarray.documents import AudioDoc
 from docarray.typing import AudioUrl, ImageUrl
->>>>>>> f516b164
 from docarray.documents import AudioDoc, VideoDoc
 from docarray.typing import AudioUrl
 from pydantic import Field, conint, conlist, field_validator
