--- conflicted
+++ resolved
@@ -30,11 +30,6 @@
         default=None,
     )
 
-class ImageDoc(BaseDoc):
-    image_path: str
-
-class TextImageDoc(BaseDoc):
-    doc: Tuple[Union[TextDoc, ImageDoc]]
 
 class TextImageDoc(BaseDoc):
     image: ImageDoc = None
@@ -64,19 +59,6 @@
     lambda_mult: float = 0.5
     score_threshold: float = 0.2
 
-<<<<<<< HEAD
-class EmbedDoc1024(BaseDoc):
-     texts: conlist(str)  
-     embedding: conlist(float)
-     search_type: str = "similarity"
-     k: int = 4
-     distance_threshold: Optional[float] = None
-     fetch_k: int = 20
-     lambda_mult: float = 0.5
-     score_threshold: float = 0.2
-     image_paths: Optional[conlist(str)] = None
-
-=======
 class EmbedMultimodalDoc(EmbedDoc):
     # extend EmbedDoc with these attributes
     url: Optional[ImageUrl] = Field(
@@ -87,7 +69,6 @@
         description="The base64-based encoding of the image.",
         default=None,
     )
->>>>>>> 08fc6c68
 
 class Audio2TextDoc(AudioDoc):
     url: Optional[AudioUrl] = Field(
@@ -112,7 +93,6 @@
     class Config:
         json_encoders = {np.ndarray: lambda x: x.tolist()}
 
-<<<<<<< HEAD
 
 class SearchedMultimodalDoc(BaseDoc):
     retrieved_docs: DocList[TextImageDoc]
@@ -122,8 +102,6 @@
 
     class Config:
         json_encoders = {np.ndarray: lambda x: x.tolist()}
-=======
->>>>>>> 08fc6c68
         
 class GeneratedDoc(BaseDoc):
     text: str
