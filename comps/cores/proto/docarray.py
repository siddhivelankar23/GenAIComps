# Copyright (C) 2024 Intel Corporation
# SPDX-License-Identifier: Apache-2.0

from typing import Any, Dict, List, Optional, Union

import numpy as np
from docarray import BaseDoc, DocList
from docarray.documents import AudioDoc
from docarray.typing import AudioUrl, ImageUrl
from pydantic import Field, conint, conlist, field_validator


class TopologyInfo:
    # will not keep forwarding to the downstream nodes in the black list
    # should be a pattern string
    downstream_black_list: Optional[list] = []


class TextDoc(BaseDoc, TopologyInfo):
    text: str = None


class ImageDoc(BaseDoc):
    url: Optional[ImageUrl] = Field(
        description="The path to the image. It can be remote (Web) URL, or a local file path",
        default=None,
    )
    base64_image: Optional[str] = Field(
        description="The base64-based encoding of the image",
        default=None,
    )


class TextImageDoc(BaseDoc):
    image: ImageDoc = None
    text: TextDoc = None


MultimodalDoc = Union[
    TextDoc,
    ImageDoc,
    TextImageDoc,
]


<<<<<<< HEAD
class ImageDoc(BaseDoc):
    image_path: str


class TextImageDoc(BaseDoc):
    doc: Tuple[Union[TextDoc, ImageDoc]]


class ImageDoc(BaseDoc):
    image_path: str


class TextImageDoc(BaseDoc):
    doc: Tuple[Union[TextDoc, ImageDoc]]


=======
>>>>>>> b541fd8b
class Base64ByteStrDoc(BaseDoc):
    byte_str: str


class DocPath(BaseDoc):
    path: str
    chunk_size: int = 1500
    chunk_overlap: int = 100
    process_table: bool = False
    table_strategy: str = "fast"


class EmbedDoc(BaseDoc):
    text: str
    embedding: conlist(float, min_length=0)
    search_type: str = "similarity"
    k: int = 4
    distance_threshold: Optional[float] = None
    fetch_k: int = 20
    lambda_mult: float = 0.5
    score_threshold: float = 0.2
    constraints: dict = None


class EmbedMultimodalDoc(EmbedDoc):
    # extend EmbedDoc with these attributes
    url: Optional[ImageUrl] = Field(
        description="The path to the image. It can be remote (Web) URL, or a local file path.",
        default=None,
    )
    base64_image: Optional[str] = Field(
        description="The base64-based encoding of the image.",
        default=None,
    )


class Audio2TextDoc(AudioDoc):
    url: Optional[AudioUrl] = Field(
        description="The path to the audio.",
        default=None,
    )
    model_name_or_path: Optional[str] = Field(
        description="The Whisper model name or path.",
        default="openai/whisper-small",
    )
    language: Optional[str] = Field(
        description="The language that Whisper prefer to detect.",
        default="auto",
    )


class SearchedDoc(BaseDoc):
    retrieved_docs: DocList[TextDoc]
    initial_query: str
    top_n: int = 1

    class Config:
        json_encoders = {np.ndarray: lambda x: x.tolist()}


class SearchedMultimodalDoc(SearchedDoc):
    metadata: List[Dict[str, Any]]


class GeneratedDoc(BaseDoc):
    text: str
    prompt: str


class RerankedDoc(BaseDoc):
    reranked_docs: DocList[TextDoc]
    initial_query: str


class LLMParamsDoc(BaseDoc):
    model: Optional[str] = None  # for openai and ollama
    query: str
    max_new_tokens: int = 1024
    top_k: int = 10
    top_p: float = 0.95
    typical_p: float = 0.95
    temperature: float = 0.01
    repetition_penalty: float = 1.03
    streaming: bool = True

    chat_template: Optional[str] = Field(
        default=None,
        description=(
            "A template to use for this conversion. "
            "If this is not passed, the model's default chat template will be "
            "used instead. We recommend that the template contains {context} and {question} for rag,"
            "or only contains {question} for chat completion without rag."
        ),
    )
    documents: Optional[Union[List[Dict[str, str]], List[str]]] = Field(
        default=[],
        description=(
            "A list of dicts representing documents that will be accessible to "
            "the model if it is performing RAG (retrieval-augmented generation)."
            " If the template does not support RAG, this argument will have no "
            "effect. We recommend that each document should be a dict containing "
            '"title" and "text" keys.'
        ),
    )

    @field_validator("chat_template")
    def chat_template_must_contain_variables(cls, v):
        return v


class LLMParams(BaseDoc):
    max_new_tokens: int = 1024
    top_k: int = 10
    top_p: float = 0.95
    typical_p: float = 0.95
    temperature: float = 0.01
    repetition_penalty: float = 1.03
    streaming: bool = True

    chat_template: Optional[str] = Field(
        default=None,
        description=(
            "A template to use for this conversion. "
            "If this is not passed, the model's default chat template will be "
            "used instead. We recommend that the template contains {context} and {question} for rag,"
            "or only contains {question} for chat completion without rag."
        ),
    )


class RAGASParams(BaseDoc):
    questions: DocList[TextDoc]
    answers: DocList[TextDoc]
    docs: DocList[TextDoc]
    ground_truths: DocList[TextDoc]


class RAGASScores(BaseDoc):
    answer_relevancy: float
    faithfulness: float
    context_recallL: float
    context_precision: float


class GraphDoc(BaseDoc):
    text: str
    strtype: Optional[str] = Field(
        description="type of input query, can be 'query', 'cypher', 'rag'",
        default="query",
    )
    max_new_tokens: Optional[int] = Field(default=1024)
    rag_index_name: Optional[str] = Field(default="rag")
    rag_node_label: Optional[str] = Field(default="Task")
    rag_text_node_properties: Optional[list] = Field(default=["name", "description", "status"])
    rag_embedding_node_property: Optional[str] = Field(default="embedding")


class LVMDoc(BaseDoc):
    image: str
    prompt: str
    max_new_tokens: conint(ge=0, le=1024) = 512
    top_k: int = 10
    top_p: float = 0.95
    typical_p: float = 0.95
    temperature: float = 0.01
    repetition_penalty: float = 1.03
    streaming: bool = False


class LVMVideoDoc(BaseDoc):
    video_url: str
    chunk_start: float
    chunk_duration: float
    prompt: str
    max_new_tokens: conint(ge=0, le=1024) = 512<|MERGE_RESOLUTION|>--- conflicted
+++ resolved
@@ -43,7 +43,6 @@
 ]
 
 
-<<<<<<< HEAD
 class ImageDoc(BaseDoc):
     image_path: str
 
@@ -60,8 +59,6 @@
     doc: Tuple[Union[TextDoc, ImageDoc]]
 
 
-=======
->>>>>>> b541fd8b
 class Base64ByteStrDoc(BaseDoc):
     byte_str: str
 
