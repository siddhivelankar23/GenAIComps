--- conflicted
+++ resolved
@@ -20,13 +20,10 @@
     GraphDoc,
     LVMDoc,
     LVMVideoDoc,
-<<<<<<< HEAD
-=======
     ImageDoc,
     TextImageDoc,
     MultimodalDoc,
     EmbedMultimodalDoc,
->>>>>>> ae71eeee
 )
 
 # Constants
